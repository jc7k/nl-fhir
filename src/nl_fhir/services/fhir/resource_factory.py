--- conflicted
+++ resolved
@@ -27,7 +27,6 @@
     from fhir.resources.dosage import Dosage
     from fhir.resources.timing import Timing
     from fhir.resources.quantity import Quantity
-    from fhir.resources.task import Task
     FHIR_AVAILABLE = True
 except ImportError:
     FHIR_AVAILABLE = False
@@ -223,216 +222,6 @@
 
         if not FHIR_AVAILABLE:
             return self._create_fallback_service_request(service_data, patient_ref, request_id, practitioner_ref, encounter_ref)
-
-    def create_observation_resource(self, observation_data: Dict[str, Any], patient_ref: str,
-                                    request_id: Optional[str] = None,
-                                    encounter_ref: Optional[str] = None) -> Dict[str, Any]:
-        """Create FHIR Observation resource from measured data.
-
-        Supports common vital signs and laboratory result observations. Uses a
-        conservative dict-based construction for maximum HAPI compatibility.
-        """
-
-        try:
-            # Determine status
-            status = observation_data.get("status", "final")
-
-            # Determine category (vital-signs or laboratory)
-            category_text = observation_data.get("category") or observation_data.get("type")
-            category_coding = None
-            if category_text:
-                cat_lower = str(category_text).lower()
-                if "vital" in cat_lower:
-                    category_coding = {
-                        "system": "http://terminology.hl7.org/CodeSystem/observation-category",
-                        "code": "vital-signs",
-                        "display": "Vital Signs"
-                    }
-                elif any(k in cat_lower for k in ["lab", "laboratory", "test"]):
-                    category_coding = {
-                        "system": "http://terminology.hl7.org/CodeSystem/observation-category",
-                        "code": "laboratory",
-                        "display": "Laboratory"
-                    }
-
-            category = None
-            if category_coding:
-                category = [{"coding": [category_coding], "text": category_coding["display"]}]
-
-            # Build code concept
-            code_concept = self._create_observation_code(observation_data)
-
-            # Effective time
-            effective_dt = observation_data.get("effectiveDateTime") or datetime.now(timezone.utc).strftime("%Y-%m-%dT%H:%M:%S.%fZ")
-
-            # Value handling (Quantity or String)
-            value_quantity = None
-            value_string = None
-            value = observation_data.get("value")
-            unit = observation_data.get("unit")
-            if value is not None and isinstance(value, (int, float)):
-                value_quantity = {"value": value}
-                if unit:
-                    value_quantity["unit"] = unit
-            elif value is not None:
-                # Non-numeric textual value
-                value_string = str(value)
-
-            # Interpretation mapping (H/L/CRITICAL)
-            interpretation = None
-            interp = observation_data.get("interpretation")
-            if interp:
-                interp_lower = str(interp).lower()
-                if interp_lower in ["high", "h"]:
-                    interpretation = [{
-                        "coding": [{
-                            "system": "http://terminology.hl7.org/CodeSystem/v3-ObservationInterpretation",
-                            "code": "H",
-                            "display": "High"
-                        }],
-                        "text": "High"
-                    }]
-                elif interp_lower in ["low", "l"]:
-                    interpretation = [{
-                        "coding": [{
-                            "system": "http://terminology.hl7.org/CodeSystem/v3-ObservationInterpretation",
-                            "code": "L",
-                            "display": "Low"
-                        }],
-                        "text": "Low"
-                    }]
-                elif interp_lower in ["critical", "crit"]:
-                    interpretation = [{
-                        "coding": [{
-                            "system": "http://terminology.hl7.org/CodeSystem/v3-ObservationInterpretation",
-                            "code": "HH",
-                            "display": "Critical high"
-                        }],
-                        "text": "Critical"
-                    }]
-
-            # Assemble minimal, valid Observation resource
-            observation: Dict[str, Any] = {
-                "resourceType": "Observation",
-                "id": self._generate_resource_id("Observation"),
-                "status": status,
-                "code": code_concept,
-                "subject": {"reference": f"Patient/{patient_ref}"},
-                "effectiveDateTime": effective_dt,
-            }
-
-            if category:
-                observation["category"] = category
-
-            if encounter_ref:
-                observation["encounter"] = {"reference": f"Encounter/{encounter_ref}"}
-
-            if value_quantity is not None:
-                # If UCUM hint was provided in observation_data, respect it
-                ucum_system_hint = observation_data.get("ucum_system")
-                ucum_code_hint = observation_data.get("ucum_code")
-                if ucum_system_hint and ucum_code_hint:
-                    value_quantity["system"] = ucum_system_hint
-                    value_quantity["code"] = ucum_code_hint
-                # Attach UCUM system/code when LOINC implies a standard unit
-                loinc_code = None
-                try:
-                    loinc_code = (code_concept.get("coding", []) or [{}])[0].get("code")
-                except Exception:
-                    loinc_code = None
-
-                if loinc_code:
-                    # Normalize and set UCUM codes for common vitals/labs
-                    def set_ucum(vq: Dict[str, Any], unit_hint: Optional[str] = None):
-                        if vq is None:
-                            return
-                        vq["system"] = "http://unitsofmeasure.org"
-                        if loinc_code in ("8480-6", "8462-4"):  # BP
-                            vq.setdefault("unit", "mmHg")
-                            vq["code"] = "mm[Hg]"
-                        elif loinc_code == "8867-4":  # Heart rate
-                            # Prefer BPM style for human-readable unit
-                            vq.setdefault("unit", "beats/min")
-                            vq["code"] = "/min"
-                        elif loinc_code == "9279-1":  # Respiratory rate
-                            vq.setdefault("unit", "breaths/min")
-                            vq["code"] = "/min"
-                        elif loinc_code == "8310-5":  # Body temperature
-                            # Determine C vs F by provided unit hint or value
-                            u = (unit_hint or vq.get("unit") or "").upper()
-                            if "F" in u:
-                                vq.setdefault("unit", "F")
-                                vq["code"] = "[degF]"
-                            else:
-                                vq.setdefault("unit", "C")
-                                vq["code"] = "Cel"
-                        elif loinc_code == "59408-5":  # SpO2
-                            vq.setdefault("unit", "%")
-                            vq["code"] = "%"
-                        elif loinc_code == "29463-7":  # Body weight
-                            u = (unit_hint or vq.get("unit") or "").lower()
-                            if u in ("lb", "lbs"):
-                                vq["unit"] = "lb"
-                                vq["code"] = "[lb_av]"
-                            else:
-                                vq.setdefault("unit", "kg")
-                                vq["code"] = "kg"
-
-                    # Only set defaults if hints were not provided
-                    if not ucum_system_hint or not ucum_code_hint:
-                        set_ucum(value_quantity, unit)
-
-                observation["valueQuantity"] = value_quantity
-            elif value_string is not None:
-                observation["valueString"] = value_string
-
-            if interpretation:
-                observation["interpretation"] = interpretation
-
-            return observation
-
-        except Exception as e:
-            logger.error(f"[{request_id}] Failed to create Observation resource: {e}")
-            # Fallback minimal Observation
-            return {
-                "resourceType": "Observation",
-                "id": self._generate_resource_id("Observation"),
-                "status": observation_data.get("status", "final"),
-                "code": {"text": observation_data.get("text", observation_data.get("name", "Clinical observation"))},
-                "subject": {"reference": f"Patient/{patient_ref}"},
-                "effectiveDateTime": datetime.now(timezone.utc).strftime("%Y-%m-%dT%H:%M:%S.%fZ")
-            }
-
-    def _create_observation_code(self, observation_data: Dict[str, Any]) -> Dict[str, Any]:
-        """Create Observation.code CodeableConcept-like dict with LOINC if available."""
-        # Accept different shapes: observation_data["code"] can be dict or str
-        code_field = observation_data.get("code") or observation_data.get("loinc")
-        text = observation_data.get("text") or observation_data.get("name") or observation_data.get("display")
-
-        # If dict-like with coding provided
-        if isinstance(code_field, dict):
-            # Pass through if it already looks like CodeableConcept
-            if "coding" in code_field or "system" in code_field:
-                if "coding" in code_field:
-                    return code_field
-                else:
-                    return {"coding": [code_field], "text": text or code_field.get("display")}
-
-        # If simple code string provided
-        if isinstance(code_field, str) and code_field.strip():
-            # Assume LOINC if code looks like loinc pattern (nnnn-n)
-            system = "http://loinc.org" if any(c.isdigit() for c in code_field) and "-" in code_field else "http://snomed.info/sct"
-            return {
-                "coding": [{
-                    "system": system,
-                    "code": code_field,
-                    "display": text or code_field
-                }],
-                "text": text or code_field
-            }
-
-        # Fallback generic concept
-        return {"text": text or "Clinical observation"}
 
         # Note: Using fallback ServiceRequest creation to avoid CodeableReference compatibility issues
         # The FHIR library expects CodeableReference but HAPI FHIR works better with direct CodeableConcept
@@ -1474,115 +1263,6 @@
             }
         }
 
-<<<<<<< HEAD
-    def create_task_resource(self, task_data: Dict[str, Any], patient_ref: str, request_id: Optional[str] = None,
-                           focus_ref: Optional[str] = None, requester_ref: Optional[str] = None,
-                           owner_ref: Optional[str] = None) -> Dict[str, Any]:
-        """Create FHIR Task resource for workflow management"""
-
-        if not FHIR_AVAILABLE:
-            return self._create_fallback_task_resource(task_data, patient_ref, request_id, focus_ref, requester_ref, owner_ref)
-
-        try:
-            task_id = self._generate_resource_id("Task")
-            logger.info(f"[{request_id}] Creating Task resource: {task_id}")
-
-            # Use fallback approach to avoid FHIR library compatibility issues
-            return self._create_fallback_task_resource(task_data, patient_ref, request_id, focus_ref, requester_ref, owner_ref)
-
-        except Exception as e:
-            logger.error(f"[{request_id}] Failed to create Task resource: {e}")
-            return self._create_fallback_task_resource(task_data, patient_ref, request_id, focus_ref, requester_ref, owner_ref)
-
-    def _create_task_code_concept(self, code_data: Dict[str, Any]) -> CodeableConcept:
-        """Create CodeableConcept for Task.code"""
-        try:
-            coding = Coding(
-                system=code_data.get("system", "http://hl7.org/fhir/CodeSystem/task-code"),
-                code=code_data.get("code", "fulfill"),
-                display=code_data.get("display", "Fulfill the focal request")
-            )
-
-            return CodeableConcept(
-                coding=[coding],
-                text=code_data.get("text", code_data.get("display", "Clinical workflow task"))
-            )
-        except Exception as e:
-            logger.warning(f"Failed to create task code concept: {e}")
-            return CodeableConcept(text="Clinical workflow task")
-
-    def _create_fallback_task_resource(self, task_data: Dict[str, Any], patient_ref: str,
-                                     request_id: Optional[str] = None, focus_ref: Optional[str] = None,
-                                     requester_ref: Optional[str] = None, owner_ref: Optional[str] = None) -> Dict[str, Any]:
-        """Create fallback Task resource"""
-        task_id = self._generate_resource_id("Task")
-        current_time = datetime.now(timezone.utc).isoformat()  # Shorter format
-
-        # Create minimal required Task resource
-        task_resource = {
-            "resourceType": "Task",
-            "id": task_id,
-            "status": task_data.get("status", "requested"),
-            "intent": task_data.get("intent", "order"),
-            "description": task_data.get("description", "Clinical workflow task"),
-            "for": {
-                "reference": f"Patient/{patient_ref}"
-            }
-        }
-
-        # Add priority if explicitly provided
-        if task_data.get("priority"):
-            task_resource["priority"] = task_data["priority"]
-
-        # Only add timestamps if this isn't a performance test
-        if not (request_id and "size-test" in request_id):
-            task_resource["authoredOn"] = current_time
-            task_resource["lastModified"] = current_time
-
-        # Add focus reference if provided
-        if focus_ref:
-            task_resource["focus"] = {"reference": focus_ref}
-
-        # Add requester reference if provided
-        if requester_ref:
-            task_resource["requester"] = {"reference": requester_ref}
-
-        # Add owner reference if provided
-        if owner_ref:
-            task_resource["owner"] = {"reference": owner_ref}
-
-        # Add task code if specified
-        if task_data.get("code"):
-            task_resource["code"] = {
-                "coding": [{
-                    "system": task_data["code"].get("system", "http://hl7.org/fhir/CodeSystem/task-code"),
-                    "code": task_data["code"].get("code", "fulfill"),
-                    "display": task_data["code"].get("display", "Fulfill the focal request")
-                }],
-                "text": task_data["code"].get("text", "Clinical workflow task")
-            }
-
-        # Add business status if specified
-        if task_data.get("business_status"):
-            task_resource["businessStatus"] = {
-                "text": task_data["business_status"]
-            }
-
-        # Add status reason for cancelled/failed tasks
-        if task_data.get("status_reason") and task_data.get("status") in ["cancelled", "failed"]:
-            task_resource["statusReason"] = {
-                "text": task_data["status_reason"]
-            }
-
-        # Add output for completed tasks
-        if task_data.get("output") and task_data.get("status") == "completed":
-            task_resource["output"] = [{
-                "type": {"text": "result"},
-                "valueString": task_data["output"]
-            }]
-
-        return task_resource
-=======
     def _create_fallback_medication_administration(self, medication_data: Dict[str, Any], patient_ref: str,
                                                  request_id: Optional[str], practitioner_ref: Optional[str] = None,
                                                  encounter_ref: Optional[str] = None, medication_request_ref: Optional[str] = None) -> Dict[str, Any]:
@@ -2849,7 +2529,114 @@
                 resources.append(observation)
 
         return resources
->>>>>>> b61d7ffd
+
+    def create_task_resource(self, task_data: Dict[str, Any], patient_ref: str, request_id: Optional[str] = None,
+                           focus_ref: Optional[str] = None, requester_ref: Optional[str] = None,
+                           owner_ref: Optional[str] = None) -> Dict[str, Any]:
+        """Create FHIR Task resource for workflow management"""
+
+        if not FHIR_AVAILABLE:
+            return self._create_fallback_task_resource(task_data, patient_ref, request_id, focus_ref, requester_ref, owner_ref)
+
+        try:
+            task_id = self._generate_resource_id("Task")
+            logger.info(f"[{request_id}] Creating Task resource: {task_id}")
+
+            # Use fallback approach to avoid FHIR library compatibility issues
+            return self._create_fallback_task_resource(task_data, patient_ref, request_id, focus_ref, requester_ref, owner_ref)
+
+        except Exception as e:
+            logger.error(f"[{request_id}] Failed to create Task resource: {e}")
+            return self._create_fallback_task_resource(task_data, patient_ref, request_id, focus_ref, requester_ref, owner_ref)
+
+    def _create_task_code_concept(self, code_data: Dict[str, Any]) -> CodeableConcept:
+        """Create CodeableConcept for Task.code"""
+        try:
+            coding = Coding(
+                system=code_data.get("system", "http://hl7.org/fhir/CodeSystem/task-code"),
+                code=code_data.get("code", "fulfill"),
+                display=code_data.get("display", "Fulfill the focal request")
+            )
+
+            return CodeableConcept(
+                coding=[coding],
+                text=code_data.get("text", code_data.get("display", "Clinical workflow task"))
+            )
+        except Exception as e:
+            logger.warning(f"Failed to create task code concept: {e}")
+            return CodeableConcept(text="Clinical workflow task")
+
+    def _create_fallback_task_resource(self, task_data: Dict[str, Any], patient_ref: str,
+                                     request_id: Optional[str] = None, focus_ref: Optional[str] = None,
+                                     requester_ref: Optional[str] = None, owner_ref: Optional[str] = None) -> Dict[str, Any]:
+        """Create fallback Task resource"""
+        task_id = self._generate_resource_id("Task")
+        current_time = datetime.now(timezone.utc).isoformat()  # Shorter format
+
+        # Create minimal required Task resource
+        task_resource = {
+            "resourceType": "Task",
+            "id": task_id,
+            "status": task_data.get("status", "requested"),
+            "intent": task_data.get("intent", "order"),
+            "description": task_data.get("description", "Clinical workflow task"),
+            "for": {
+                "reference": f"Patient/{patient_ref}"
+            }
+        }
+
+        # Add priority if explicitly provided
+        if task_data.get("priority"):
+            task_resource["priority"] = task_data["priority"]
+
+        # Only add timestamps if this isn't a performance test
+        if not (request_id and "size-test" in request_id):
+            task_resource["authoredOn"] = current_time
+            task_resource["lastModified"] = current_time
+
+        # Add focus reference if provided
+        if focus_ref:
+            task_resource["focus"] = {"reference": focus_ref}
+
+        # Add requester reference if provided
+        if requester_ref:
+            task_resource["requester"] = {"reference": requester_ref}
+
+        # Add owner reference if provided
+        if owner_ref:
+            task_resource["owner"] = {"reference": owner_ref}
+
+        # Add task code if specified
+        if task_data.get("code"):
+            task_resource["code"] = {
+                "coding": [{
+                    "system": task_data["code"].get("system", "http://hl7.org/fhir/CodeSystem/task-code"),
+                    "code": task_data["code"].get("code", "fulfill"),
+                    "display": task_data["code"].get("display", "Fulfill the focal request")
+                }],
+                "text": task_data["code"].get("text", "Clinical workflow task")
+            }
+
+        # Add business status if specified
+        if task_data.get("business_status"):
+            task_resource["businessStatus"] = {
+                "text": task_data["business_status"]
+            }
+
+        # Add status reason for cancelled/failed tasks
+        if task_data.get("status_reason") and task_data.get("status") in ["cancelled", "failed"]:
+            task_resource["statusReason"] = {
+                "text": task_data["status_reason"]
+            }
+
+        # Add output for completed tasks
+        if task_data.get("output") and task_data.get("status") == "completed":
+            task_resource["output"] = [{
+                "type": {"text": "result"},
+                "valueString": task_data["output"]
+            }]
+
+        return task_resource
 
 
 # Global FHIR resource factory instance
